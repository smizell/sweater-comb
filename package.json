--- conflicted
+++ resolved
@@ -39,17 +39,10 @@
   },
   "dependencies": {
     "@stoplight/spectral-rulesets": "^1.3.0",
-<<<<<<< HEAD
-    "@useoptic/api-checks": "^0.17.5",
-    "@useoptic/json-pointer-helpers": "^0.17.5",
-    "@useoptic/openapi-io": "^0.17.5",
-    "@useoptic/openapi-utilities": "^0.17.5",
-=======
     "@useoptic/api-checks": "0.18.1",
     "@useoptic/json-pointer-helpers": "0.18.1",
     "@useoptic/openapi-io": "0.18.1",
     "@useoptic/openapi-utilities": "0.18.1",
->>>>>>> 7d786c35
     "chai": "^4.3.4",
     "change-case": "^4.1.2",
     "fs-extra": "^10.0.0",
