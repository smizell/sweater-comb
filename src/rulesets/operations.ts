--- conflicted
+++ resolved
@@ -2,11 +2,8 @@
 import { camelCase, snakeCase } from "change-case";
 import { OpenAPIV3 } from "@useoptic/api-checks";
 import { expect } from "chai";
-<<<<<<< HEAD
 import { OpenApiRequestParameterFact } from "@useoptic/openapi-utilities";
-=======
 import { links } from "../docs";
->>>>>>> d07c4388
 
 const prefixRegex = /^(get|create|list|update|delete)[A-Z]+.*/; // alternatively we could split at camelCase boundaries and assert on the first item
 
