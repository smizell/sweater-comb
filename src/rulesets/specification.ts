import { SnykApiCheckDsl } from "../dsl";
import { expect } from "chai";
import { pascalCase } from "change-case";
import { links } from "../docs";

export const rules = {
  componentNameCase: ({ specification }: SnykApiCheckDsl) => {
    specification.requirement.must(
      "use pascal case for component names",
      (spec, context, docs) => {
        docs.includeDocsLink(links.standards.referencedEntities);
        const componentTypes = Object.keys(spec.components || {});
        for (const componentType of componentTypes) {
          const componentNames = Object.keys(
            spec.components?.[componentType] || {},
          );
          for (const componentName of componentNames) {
            expect(pascalCase(componentName)).to.equal(componentName);
          }
        }
      },
    );
  },
  listOpenApiVersions: ({ specification }: SnykApiCheckDsl) => {
    specification.requirement.must(
      "list the available versioned OpenAPI specifications",
      (spec, context, docs) => {
        docs.includeDocsLink(links.standards.openApiVersions);
        if (spec["x-snyk-api-stability"] === undefined) {
          // Only applicable to compiled OAS; resource versions do not need to declare this
          const pathUrls = Object.keys(spec.paths);
          expect(pathUrls).to.include("/openapi");
        }
      },
    );
  },
  getOpenApiVersions: ({ specification }: SnykApiCheckDsl) => {
    specification.requirement.must(
      "provide versioned OpenAPI specifications",
      (spec, context, docs) => {
        docs.includeDocsLink(links.standards.openApiVersions);
        if (spec["x-snyk-api-stability"] === undefined) {
          // Only applicable to compiled OAS; resource versions do not need to declare this
          const pathUrls = Object.keys(spec.paths);
          expect(pathUrls).to.include("/openapi/{version}");
        }
      },
    );
  },
  orgOrGroupTenant: ({ specification }: SnykApiCheckDsl) => {
<<<<<<< HEAD
    specification.requirement.must("have an org or group tenant", (spec) => {
      const tenantUrls = Object.keys(spec.paths).filter(
        (url) =>
          url.startsWith("/orgs/{org_id}") ||
          url.startsWith("/groups/{group_id}"),
      );
      expect(
        tenantUrls,
        `expected support for org or group tenant`,
      ).to.have.lengthOf.gt(0);
    });
=======
    specification.requirement.must(
      "have an org or group tenant",
      (spec, context, docs) => {
        docs.includeDocsLink(links.standards.orgAndGroupTenantResources);
        const tenantUrls = Object.keys(spec.paths).filter(
          (url) => url === "/orgs/{org_id}" || url === "/groups/{group_id}",
        );
        expect(
          tenantUrls,
          `expected support for org or group tenant`,
        ).to.have.lengthOf.gt(0);
      },
    );
>>>>>>> d07c4388
  },
  tags: ({ specification }: SnykApiCheckDsl) => {
    specification.requirement.must(
      "have name and description for tags",
      (spec, context, docs) => {
        docs.includeDocsLink(links.standards.tags);
        const tags = spec.tags || [];
        for (const tag of tags) {
          expect(tag).to.have.property("name");
          expect(tag).to.have.property("description");
        }
      },
    );
  },
};<|MERGE_RESOLUTION|>--- conflicted
+++ resolved
@@ -48,25 +48,14 @@
     );
   },
   orgOrGroupTenant: ({ specification }: SnykApiCheckDsl) => {
-<<<<<<< HEAD
-    specification.requirement.must("have an org or group tenant", (spec) => {
-      const tenantUrls = Object.keys(spec.paths).filter(
-        (url) =>
-          url.startsWith("/orgs/{org_id}") ||
-          url.startsWith("/groups/{group_id}"),
-      );
-      expect(
-        tenantUrls,
-        `expected support for org or group tenant`,
-      ).to.have.lengthOf.gt(0);
-    });
-=======
     specification.requirement.must(
       "have an org or group tenant",
       (spec, context, docs) => {
         docs.includeDocsLink(links.standards.orgAndGroupTenantResources);
         const tenantUrls = Object.keys(spec.paths).filter(
-          (url) => url === "/orgs/{org_id}" || url === "/groups/{group_id}",
+          (url) =>
+            url.startsWith("/orgs/{org_id}") ||
+            url.startsWith("/groups/{group_id}"),
         );
         expect(
           tenantUrls,
@@ -74,7 +63,6 @@
         ).to.have.lengthOf.gt(0);
       },
     );
->>>>>>> d07c4388
   },
   tags: ({ specification }: SnykApiCheckDsl) => {
     specification.requirement.must(
