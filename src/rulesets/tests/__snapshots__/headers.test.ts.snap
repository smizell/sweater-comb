// Jest Snapshot v1, https://goo.gl/fbAQLP

exports[`headers name fails if not kebab case 1`] = `
Object {
  "base": Object {
    "info": Object {
      "title": "OpenAPI",
      "version": "0.0.0",
    },
    "openapi": "3.0.1",
    "paths": Object {
      "/example": Object {
        "get": Object {
          "responses": Object {},
        },
      },
    },
  },
  "changelog": Array [
    Object {
      "added": Object {
        "name": "badHeader",
        "schema": Object {
          "type": "string",
        },
      },
      "changeType": "added",
      "location": Object {
        "conceptualLocation": Object {
          "inResponse": Object {
            "header": "badHeader",
            "statusCode": "200",
          },
          "method": "get",
          "path": "/example",
        },
        "conceptualPath": Array [
          "operations",
          "/example",
          "get",
          "responses",
          "200",
          "headers",
          "badHeader",
        ],
        "jsonPath": "/paths/~1example/get/responses/200/headers/badHeader",
        "kind": "response-header",
      },
    },
    Object {
      "added": Object {
        "description": "",
        "statusCode": 200,
      },
      "changeType": "added",
      "location": Object {
        "conceptualLocation": Object {
          "inResponse": Object {
            "statusCode": "200",
          },
          "method": "get",
          "path": "/example",
        },
        "conceptualPath": Array [
          "operations",
          "/example",
          "get",
          "responses",
          "200",
        ],
        "jsonPath": "/paths/~1example/get/responses/200",
        "kind": "response",
      },
    },
  ],
  "next": Object {
    "info": Object {
      "title": "OpenAPI",
      "version": "0.0.0",
    },
    "openapi": "3.0.1",
    "paths": Object {
      "/example": Object {
        "get": Object {
          "responses": Object {
            "200": Object {
              "description": "",
              "headers": Object {
                "badHeader": Object {
                  "schema": Object {
                    "type": "string",
                  },
                },
              },
            },
          },
        },
      },
    },
  },
  "results": Array [
    Object {
      "change": Object {
        "added": Object {
          "name": "badHeader",
          "schema": Object {
            "type": "string",
          },
        },
        "changeType": "added",
        "location": Object {
          "conceptualLocation": Object {
            "inResponse": Object {
              "header": "badHeader",
              "statusCode": "200",
            },
            "method": "get",
            "path": "/example",
          },
          "conceptualPath": Array [
            "operations",
            "/example",
            "get",
            "responses",
            "200",
            "headers",
            "badHeader",
          ],
          "jsonPath": "/paths/~1example/get/responses/200/headers/badHeader",
          "kind": "response-header",
        },
      },
      "condition": "be kebab-case",
      "docsLink": "https://github.com/snyk/sweater-comb/blob/main/docs/standards.md#header-field-names",
<<<<<<< HEAD
      "error": "badHeader is not kebab-case",
=======
      "effectiveOnDate": undefined,
      "error": "expected 'bad-header' to equal 'badHeader'",
>>>>>>> 7d786c35
      "isMust": true,
      "isShould": false,
      "passed": false,
      "where": "added response-header: badHeader",
    },
  ],
}
`;

exports[`headers name passes if kebab case 1`] = `
Object {
  "base": Object {
    "info": Object {
      "title": "OpenAPI",
      "version": "0.0.0",
    },
    "openapi": "3.0.1",
    "paths": Object {
      "/example": Object {
        "get": Object {
          "responses": Object {},
        },
      },
    },
  },
  "changelog": Array [
    Object {
      "added": Object {
        "name": "good-header",
        "schema": Object {
          "type": "string",
        },
      },
      "changeType": "added",
      "location": Object {
        "conceptualLocation": Object {
          "inResponse": Object {
            "header": "good-header",
            "statusCode": "200",
          },
          "method": "get",
          "path": "/example",
        },
        "conceptualPath": Array [
          "operations",
          "/example",
          "get",
          "responses",
          "200",
          "headers",
          "good-header",
        ],
        "jsonPath": "/paths/~1example/get/responses/200/headers/good-header",
        "kind": "response-header",
      },
    },
    Object {
      "added": Object {
        "description": "",
        "statusCode": 200,
      },
      "changeType": "added",
      "location": Object {
        "conceptualLocation": Object {
          "inResponse": Object {
            "statusCode": "200",
          },
          "method": "get",
          "path": "/example",
        },
        "conceptualPath": Array [
          "operations",
          "/example",
          "get",
          "responses",
          "200",
        ],
        "jsonPath": "/paths/~1example/get/responses/200",
        "kind": "response",
      },
    },
  ],
  "next": Object {
    "info": Object {
      "title": "OpenAPI",
      "version": "0.0.0",
    },
    "openapi": "3.0.1",
    "paths": Object {
      "/example": Object {
        "get": Object {
          "responses": Object {
            "200": Object {
              "description": "",
              "headers": Object {
                "good-header": Object {
                  "schema": Object {
                    "type": "string",
                  },
                },
              },
            },
          },
        },
      },
    },
  },
  "results": Array [
    Object {
      "change": Object {
        "added": Object {
          "name": "good-header",
          "schema": Object {
            "type": "string",
          },
        },
        "changeType": "added",
        "location": Object {
          "conceptualLocation": Object {
            "inResponse": Object {
              "header": "good-header",
              "statusCode": "200",
            },
            "method": "get",
            "path": "/example",
          },
          "conceptualPath": Array [
            "operations",
            "/example",
            "get",
            "responses",
            "200",
            "headers",
            "good-header",
          ],
          "jsonPath": "/paths/~1example/get/responses/200/headers/good-header",
          "kind": "response-header",
        },
      },
      "condition": "be kebab-case",
      "docsLink": "https://github.com/snyk/sweater-comb/blob/main/docs/standards.md#header-field-names",
      "effectiveOnDate": undefined,
      "isMust": true,
      "isShould": false,
      "passed": true,
      "where": "added response-header: good-header",
    },
  ],
}
`;

exports[`headers passes if it has all the headers 1`] = `
Object {
  "base": Object {
    "info": Object {
      "title": "OpenAPI",
      "version": "0.0.0",
    },
    "openapi": "3.0.1",
    "paths": Object {
      "/example": Object {
        "get": Object {
          "responses": Object {},
        },
      },
    },
  },
  "changelog": Array [
    Object {
      "added": Object {
        "name": "snyk-request-id",
      },
      "changeType": "added",
      "location": Object {
        "conceptualLocation": Object {
          "inResponse": Object {
            "header": "snyk-request-id",
            "statusCode": "200",
          },
          "method": "get",
          "path": "/example",
        },
        "conceptualPath": Array [
          "operations",
          "/example",
          "get",
          "responses",
          "200",
          "headers",
          "snyk-request-id",
        ],
        "jsonPath": "/paths/~1example/get/responses/200/headers/snyk-request-id",
        "kind": "response-header",
      },
    },
    Object {
      "added": Object {
        "name": "snyk-version-lifecycle-stage",
      },
      "changeType": "added",
      "location": Object {
        "conceptualLocation": Object {
          "inResponse": Object {
            "header": "snyk-version-lifecycle-stage",
            "statusCode": "200",
          },
          "method": "get",
          "path": "/example",
        },
        "conceptualPath": Array [
          "operations",
          "/example",
          "get",
          "responses",
          "200",
          "headers",
          "snyk-version-lifecycle-stage",
        ],
        "jsonPath": "/paths/~1example/get/responses/200/headers/snyk-version-lifecycle-stage",
        "kind": "response-header",
      },
    },
    Object {
      "added": Object {
        "name": "snyk-version-requested",
      },
      "changeType": "added",
      "location": Object {
        "conceptualLocation": Object {
          "inResponse": Object {
            "header": "snyk-version-requested",
            "statusCode": "200",
          },
          "method": "get",
          "path": "/example",
        },
        "conceptualPath": Array [
          "operations",
          "/example",
          "get",
          "responses",
          "200",
          "headers",
          "snyk-version-requested",
        ],
        "jsonPath": "/paths/~1example/get/responses/200/headers/snyk-version-requested",
        "kind": "response-header",
      },
    },
    Object {
      "added": Object {
        "name": "snyk-version-served",
      },
      "changeType": "added",
      "location": Object {
        "conceptualLocation": Object {
          "inResponse": Object {
            "header": "snyk-version-served",
            "statusCode": "200",
          },
          "method": "get",
          "path": "/example",
        },
        "conceptualPath": Array [
          "operations",
          "/example",
          "get",
          "responses",
          "200",
          "headers",
          "snyk-version-served",
        ],
        "jsonPath": "/paths/~1example/get/responses/200/headers/snyk-version-served",
        "kind": "response-header",
      },
    },
    Object {
      "added": Object {
        "name": "sunset",
      },
      "changeType": "added",
      "location": Object {
        "conceptualLocation": Object {
          "inResponse": Object {
            "header": "sunset",
            "statusCode": "200",
          },
          "method": "get",
          "path": "/example",
        },
        "conceptualPath": Array [
          "operations",
          "/example",
          "get",
          "responses",
          "200",
          "headers",
          "sunset",
        ],
        "jsonPath": "/paths/~1example/get/responses/200/headers/sunset",
        "kind": "response-header",
      },
    },
    Object {
      "added": Object {
        "name": "deprecation",
      },
      "changeType": "added",
      "location": Object {
        "conceptualLocation": Object {
          "inResponse": Object {
            "header": "deprecation",
            "statusCode": "200",
          },
          "method": "get",
          "path": "/example",
        },
        "conceptualPath": Array [
          "operations",
          "/example",
          "get",
          "responses",
          "200",
          "headers",
          "deprecation",
        ],
        "jsonPath": "/paths/~1example/get/responses/200/headers/deprecation",
        "kind": "response-header",
      },
    },
    Object {
      "added": Object {
        "description": "With headers",
        "statusCode": 200,
      },
      "changeType": "added",
      "location": Object {
        "conceptualLocation": Object {
          "inResponse": Object {
            "statusCode": "200",
          },
          "method": "get",
          "path": "/example",
        },
        "conceptualPath": Array [
          "operations",
          "/example",
          "get",
          "responses",
          "200",
        ],
        "jsonPath": "/paths/~1example/get/responses/200",
        "kind": "response",
      },
    },
  ],
  "next": Object {
    "info": Object {
      "title": "OpenAPI",
      "version": "0.0.0",
    },
    "openapi": "3.0.1",
    "paths": Object {
      "/example": Object {
        "get": Object {
          "responses": Object {
            "200": Object {
              "description": "With headers",
              "headers": Object {
                "deprecation": Object {},
                "snyk-request-id": Object {},
                "snyk-version-lifecycle-stage": Object {},
                "snyk-version-requested": Object {},
                "snyk-version-served": Object {},
                "sunset": Object {},
              },
            },
          },
        },
      },
    },
  },
  "results": Array [
    Object {
      "change": Object {
        "location": Object {
          "conceptualLocation": Object {
            "inResponse": Object {
              "statusCode": "200",
            },
            "method": "get",
            "path": "/example",
          },
          "conceptualPath": Array [
            "operations",
            "/example",
            "get",
            "responses",
            "200",
          ],
          "jsonPath": "/paths/~1example/get/responses/200",
          "kind": "response",
        },
        "value": Object {
          "description": "With headers",
          "statusCode": 200,
        },
      },
      "condition": "have all headers",
      "docsLink": "https://github.com/snyk/sweater-comb/blob/main/docs/version.md#versioning-response-headers",
      "effectiveOnDate": undefined,
      "isMust": true,
      "isShould": false,
      "passed": true,
      "where": "requirement for response: 200",
    },
  ],
}
`;

exports[`headers responses fails if it's missing headers 1`] = `
Object {
  "base": Object {
    "info": Object {
      "title": "OpenAPI",
      "version": "0.0.0",
    },
    "openapi": "3.0.1",
    "paths": Object {
      "/example": Object {
        "get": Object {
          "responses": Object {},
        },
      },
    },
  },
  "changelog": Array [
    Object {
      "added": Object {
        "description": "No headers",
        "statusCode": 200,
      },
      "changeType": "added",
      "location": Object {
        "conceptualLocation": Object {
          "inResponse": Object {
            "statusCode": "200",
          },
          "method": "get",
          "path": "/example",
        },
        "conceptualPath": Array [
          "operations",
          "/example",
          "get",
          "responses",
          "200",
        ],
        "jsonPath": "/paths/~1example/get/responses/200",
        "kind": "response",
      },
    },
  ],
  "next": Object {
    "info": Object {
      "title": "OpenAPI",
      "version": "0.0.0",
    },
    "openapi": "3.0.1",
    "paths": Object {
      "/example": Object {
        "get": Object {
          "responses": Object {
            "200": Object {
              "description": "No headers",
            },
          },
        },
      },
    },
  },
  "results": Array [
    Object {
      "change": Object {
        "location": Object {
          "conceptualLocation": Object {
            "inResponse": Object {
              "statusCode": "200",
            },
            "method": "get",
            "path": "/example",
          },
          "conceptualPath": Array [
            "operations",
            "/example",
            "get",
            "responses",
            "200",
          ],
          "jsonPath": "/paths/~1example/get/responses/200",
          "kind": "response",
        },
        "value": Object {
          "description": "No headers",
          "statusCode": 200,
        },
      },
      "condition": "have all headers",
      "docsLink": "https://github.com/snyk/sweater-comb/blob/main/docs/version.md#versioning-response-headers",
      "effectiveOnDate": undefined,
      "error": "expected [] to include 'snyk-request-id'",
      "isMust": true,
      "isShould": false,
      "passed": false,
      "where": "requirement for response: 200",
    },
  ],
}
`;<|MERGE_RESOLUTION|>--- conflicted
+++ resolved
@@ -132,12 +132,8 @@
       },
       "condition": "be kebab-case",
       "docsLink": "https://github.com/snyk/sweater-comb/blob/main/docs/standards.md#header-field-names",
-<<<<<<< HEAD
+      "effectiveOnDate": undefined,
       "error": "badHeader is not kebab-case",
-=======
-      "effectiveOnDate": undefined,
-      "error": "expected 'bad-header' to equal 'badHeader'",
->>>>>>> 7d786c35
       "isMust": true,
       "isShould": false,
       "passed": false,
