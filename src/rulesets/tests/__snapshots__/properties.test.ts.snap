// Jest Snapshot v1, https://goo.gl/fbAQLP

exports[`body properties allows non-snake case if already in spec 1`] = `
Object {
  "base": Object {
    "info": Object {
      "title": "OpenAPI",
      "version": "0.0.0",
    },
    "openapi": "3.0.1",
    "paths": Object {
      "/example": Object {
        "get": Object {
          "responses": Object {
            "200": Object {
              "content": Object {
                "application/json": Object {
                  "schema": Object {
                    "properties": Object {
                      "notSnakeCase": Object {
                        "type": "string",
                      },
                    },
                    "type": "object",
                  },
                },
              },
              "description": "",
            },
          },
        },
      },
    },
  },
  "changelog": Array [],
  "next": Object {
    "info": Object {
      "title": "OpenAPI",
      "version": "0.0.0",
    },
    "openapi": "3.0.1",
    "paths": Object {
      "/example": Object {
        "get": Object {
          "responses": Object {
            "200": Object {
              "content": Object {
                "application/json": Object {
                  "schema": Object {
                    "properties": Object {
                      "notSnakeCase": Object {
                        "type": "string",
                      },
                    },
                    "type": "object",
                  },
                },
              },
              "description": "",
            },
          },
        },
      },
    },
  },
  "results": Array [],
}
`;

exports[`body properties breaking changes fails if a property is removed 1`] = `
Object {
  "base": Object {
    "info": Object {
      "title": "OpenAPI",
      "version": "0.0.0",
    },
    "openapi": "3.0.1",
    "paths": Object {
      "/example": Object {
        "get": Object {
          "responses": Object {
            "200": Object {
              "content": Object {
                "application/json": Object {
                  "schema": Object {
                    "properties": Object {
                      "count": Object {
                        "type": "number",
                      },
                    },
                    "type": "object",
                  },
                },
              },
              "description": "",
            },
          },
        },
      },
    },
  },
  "changelog": Array [
    Object {
      "changeType": "removed",
      "location": Object {
        "conceptualLocation": Object {
          "inResponse": Object {
            "body": Object {
              "contentType": "application/json",
            },
            "statusCode": "200",
          },
          "jsonSchemaTrail": Array [
            "count",
          ],
          "method": "get",
          "path": "/example",
        },
        "conceptualPath": Array [
          "operations",
          "/example",
          "get",
          "responses",
          "200",
          "application/json",
          "count",
        ],
        "jsonPath": "/paths/~1example/get/responses/200/content/application~1json/schema/properties/count",
        "kind": "field",
      },
      "removed": Object {
        "before": Object {
          "flatSchema": Object {
            "type": "number",
          },
          "key": "count",
          "required": false,
        },
      },
    },
  ],
  "next": Object {
    "info": Object {
      "title": "OpenAPI",
      "version": "0.0.0",
    },
    "openapi": "3.0.1",
    "paths": Object {
      "/example": Object {
        "get": Object {
          "responses": Object {
            "200": Object {
              "content": Object {
                "application/json": Object {
                  "schema": Object {
                    "properties": Object {},
                    "type": "object",
                  },
                },
              },
              "description": "",
            },
          },
        },
      },
    },
  },
  "results": Array [
    Object {
      "change": Object {
        "changeType": "removed",
        "location": Object {
          "conceptualLocation": Object {
            "inResponse": Object {
              "body": Object {
                "contentType": "application/json",
              },
              "statusCode": "200",
            },
            "jsonSchemaTrail": Array [
              "count",
            ],
            "method": "get",
            "path": "/example",
          },
          "conceptualPath": Array [
            "operations",
            "/example",
            "get",
            "responses",
            "200",
            "application/json",
            "count",
          ],
          "jsonPath": "/paths/~1example/get/responses/200/content/application~1json/schema/properties/count",
          "kind": "field",
        },
        "removed": Object {
          "before": Object {
            "flatSchema": Object {
              "type": "number",
            },
            "key": "count",
            "required": false,
          },
        },
      },
      "condition": "not be removed",
      "docsLink": "https://github.com/snyk/sweater-comb/blob/main/docs/version.md#breaking-changes",
      "effectiveOnDate": undefined,
      "error": "expected get /example response body 200 count to be present",
      "isMust": true,
      "isShould": false,
      "passed": false,
      "where": "removed field: count",
    },
  ],
}
`;

exports[`body properties breaking changes fails if a required property is added 1`] = `
Object {
  "base": Object {
    "info": Object {
      "title": "OpenAPI",
      "version": "0.0.0",
    },
    "openapi": "3.0.1",
    "paths": Object {
      "/example": Object {
        "get": Object {
          "requestBody": Object {
            "content": Object {
              "application/json": Object {
                "schema": Object {
                  "properties": Object {},
                  "type": "object",
                },
              },
            },
          },
          "responses": Object {},
        },
      },
    },
  },
  "changelog": Array [
    Object {
      "added": Object {
        "flatSchema": Object {
          "type": "number",
        },
        "key": "count",
        "required": true,
      },
      "changeType": "added",
      "location": Object {
        "conceptualLocation": Object {
          "inRequest": Object {
            "body": Object {
              "contentType": "application/json",
            },
          },
          "jsonSchemaTrail": Array [
            "count",
          ],
          "method": "get",
          "path": "/example",
        },
        "conceptualPath": Array [
          "operations",
          "/example",
          "get",
          "application/json",
          "count",
        ],
        "jsonPath": "/paths/~1example/get/requestBody/content/application~1json/schema/properties/count",
        "kind": "field",
      },
    },
    Object {
      "changeType": "changed",
      "changed": Object {
        "after": Object {
          "method": "get",
          "pathPattern": "/example",
          "requestBody": Object {
            "content": Object {
              "application/json": Object {
                "schema": Object {
                  "properties": Object {
                    "count": Object {
                      "type": "number",
                    },
                  },
                  "required": Array [
                    "count",
                  ],
                  "type": "object",
                },
              },
            },
          },
        },
        "before": Object {
          "method": "get",
          "pathPattern": "/example",
          "requestBody": Object {
            "content": Object {
              "application/json": Object {
                "schema": Object {
                  "properties": Object {},
                  "type": "object",
                },
              },
            },
          },
        },
      },
      "location": Object {
        "conceptualLocation": Object {
          "method": "get",
          "path": "/example",
        },
        "conceptualPath": Array [
          "operations",
          "/example",
          "get",
        ],
        "jsonPath": "/paths/~1example/get",
        "kind": "operation",
      },
    },
  ],
  "next": Object {
    "info": Object {
      "title": "OpenAPI",
      "version": "0.0.0",
    },
    "openapi": "3.0.1",
    "paths": Object {
      "/example": Object {
        "get": Object {
          "requestBody": Object {
            "content": Object {
              "application/json": Object {
                "schema": Object {
                  "properties": Object {
                    "count": Object {
                      "type": "number",
                    },
                  },
                  "required": Array [
                    "count",
                  ],
                  "type": "object",
                },
              },
            },
          },
          "responses": Object {},
        },
      },
    },
  },
  "results": Array [
    Object {
      "change": Object {
        "added": Object {
          "flatSchema": Object {
            "type": "number",
          },
          "key": "count",
          "required": true,
        },
        "changeType": "added",
        "location": Object {
          "conceptualLocation": Object {
            "inRequest": Object {
              "body": Object {
                "contentType": "application/json",
              },
            },
            "jsonSchemaTrail": Array [
              "count",
            ],
            "method": "get",
            "path": "/example",
          },
          "conceptualPath": Array [
            "operations",
            "/example",
            "get",
            "application/json",
            "count",
          ],
          "jsonPath": "/paths/~1example/get/requestBody/content/application~1json/schema/properties/count",
          "kind": "field",
        },
      },
      "condition": "not be required",
      "docsLink": "https://github.com/snyk/sweater-comb/blob/main/docs/version.md#breaking-changes",
      "effectiveOnDate": undefined,
      "error": "expected true to be false",
      "isMust": true,
      "isShould": false,
      "passed": false,
      "where": "added field: count",
    },
  ],
}
`;

exports[`body properties key fails when not snake case 1`] = `
Object {
  "base": Object {
    "info": Object {
      "title": "OpenAPI",
      "version": "0.0.0",
    },
    "openapi": "3.0.1",
    "paths": Object {
      "/example": Object {
        "get": Object {
          "responses": Object {},
        },
      },
    },
  },
  "changelog": Array [
    Object {
      "added": Object {
        "contentType": "application/json",
        "flatSchema": Object {
          "type": "object",
        },
      },
      "changeType": "added",
      "location": Object {
        "conceptualLocation": Object {
          "inResponse": Object {
            "body": Object {
              "contentType": "application/json",
            },
            "statusCode": "200",
          },
          "method": "get",
          "path": "/example",
        },
        "conceptualPath": Array [
          "operations",
          "/example",
          "get",
          "responses",
          "200",
          "application/json",
        ],
        "jsonPath": "/paths/~1example/get/responses/200/content/application~1json",
        "kind": "body",
      },
    },
    Object {
      "added": Object {
        "flatSchema": Object {
          "type": "string",
        },
        "key": "not-snake-case",
        "required": false,
      },
      "changeType": "added",
      "location": Object {
        "conceptualLocation": Object {
          "inResponse": Object {
            "body": Object {
              "contentType": "application/json",
            },
            "statusCode": "200",
          },
          "jsonSchemaTrail": Array [
            "not-snake-case",
          ],
          "method": "get",
          "path": "/example",
        },
        "conceptualPath": Array [
          "operations",
          "/example",
          "get",
          "responses",
          "200",
          "application/json",
          "not-snake-case",
        ],
        "jsonPath": "/paths/~1example/get/responses/200/content/application~1json/schema/properties/not-snake-case",
        "kind": "field",
      },
    },
    Object {
      "added": Object {
        "description": "",
        "statusCode": 200,
      },
      "changeType": "added",
      "location": Object {
        "conceptualLocation": Object {
          "inResponse": Object {
            "statusCode": "200",
          },
          "method": "get",
          "path": "/example",
        },
        "conceptualPath": Array [
          "operations",
          "/example",
          "get",
          "responses",
          "200",
        ],
        "jsonPath": "/paths/~1example/get/responses/200",
        "kind": "response",
      },
    },
  ],
  "next": Object {
    "info": Object {
      "title": "OpenAPI",
      "version": "0.0.0",
    },
    "openapi": "3.0.1",
    "paths": Object {
      "/example": Object {
        "get": Object {
          "responses": Object {
            "200": Object {
              "content": Object {
                "application/json": Object {
                  "schema": Object {
                    "properties": Object {
                      "not-snake-case": Object {
                        "type": "string",
                      },
                    },
                    "type": "object",
                  },
                },
              },
              "description": "",
            },
          },
        },
      },
    },
  },
  "results": Array [
    Object {
      "change": Object {
        "added": Object {
          "flatSchema": Object {
            "type": "string",
          },
          "key": "not-snake-case",
          "required": false,
        },
        "changeType": "added",
        "location": Object {
          "conceptualLocation": Object {
            "inResponse": Object {
              "body": Object {
                "contentType": "application/json",
              },
              "statusCode": "200",
            },
            "jsonSchemaTrail": Array [
              "not-snake-case",
            ],
            "method": "get",
            "path": "/example",
          },
          "conceptualPath": Array [
            "operations",
            "/example",
            "get",
            "responses",
            "200",
            "application/json",
            "not-snake-case",
          ],
          "jsonPath": "/paths/~1example/get/responses/200/content/application~1json/schema/properties/not-snake-case",
          "kind": "field",
        },
      },
      "condition": "have snake case keys",
      "docsLink": undefined,
<<<<<<< HEAD
      "error": "not-snake-case is not snake-case",
=======
      "effectiveOnDate": undefined,
      "error": "expected false to be truthy",
>>>>>>> 7d786c35
      "isMust": true,
      "isShould": false,
      "passed": false,
      "where": "added field: not-snake-case",
    },
  ],
}
`;

exports[`body properties key fails when not snake case in nested field 1`] = `
Object {
  "base": Object {
    "info": Object {
      "title": "OpenAPI",
      "version": "0.0.0",
    },
    "openapi": "3.0.1",
    "paths": Object {
      "/example": Object {
        "get": Object {
          "responses": Object {},
        },
      },
    },
  },
  "changelog": Array [
    Object {
      "added": Object {
        "contentType": "application/json",
        "flatSchema": Object {
          "type": "object",
        },
      },
      "changeType": "added",
      "location": Object {
        "conceptualLocation": Object {
          "inResponse": Object {
            "body": Object {
              "contentType": "application/json",
            },
            "statusCode": "200",
          },
          "method": "get",
          "path": "/example",
        },
        "conceptualPath": Array [
          "operations",
          "/example",
          "get",
          "responses",
          "200",
          "application/json",
        ],
        "jsonPath": "/paths/~1example/get/responses/200/content/application~1json",
        "kind": "body",
      },
    },
    Object {
      "added": Object {
        "flatSchema": Object {
          "type": "object",
        },
        "key": "snake_case",
        "required": false,
      },
      "changeType": "added",
      "location": Object {
        "conceptualLocation": Object {
          "inResponse": Object {
            "body": Object {
              "contentType": "application/json",
            },
            "statusCode": "200",
          },
          "jsonSchemaTrail": Array [
            "snake_case",
          ],
          "method": "get",
          "path": "/example",
        },
        "conceptualPath": Array [
          "operations",
          "/example",
          "get",
          "responses",
          "200",
          "application/json",
          "snake_case",
        ],
        "jsonPath": "/paths/~1example/get/responses/200/content/application~1json/schema/properties/snake_case",
        "kind": "field",
      },
    },
    Object {
      "added": Object {
        "flatSchema": Object {
          "type": "string",
        },
        "key": "notSNAKEcase",
        "required": false,
      },
      "changeType": "added",
      "location": Object {
        "conceptualLocation": Object {
          "inResponse": Object {
            "body": Object {
              "contentType": "application/json",
            },
            "statusCode": "200",
          },
          "jsonSchemaTrail": Array [
            "snake_case",
            "notSNAKEcase",
          ],
          "method": "get",
          "path": "/example",
        },
        "conceptualPath": Array [
          "operations",
          "/example",
          "get",
          "responses",
          "200",
          "application/json",
          "snake_case",
          "notSNAKEcase",
        ],
        "jsonPath": "/paths/~1example/get/responses/200/content/application~1json/schema/properties/snake_case/properties/notSNAKEcase",
        "kind": "field",
      },
    },
    Object {
      "added": Object {
        "description": "",
        "statusCode": 200,
      },
      "changeType": "added",
      "location": Object {
        "conceptualLocation": Object {
          "inResponse": Object {
            "statusCode": "200",
          },
          "method": "get",
          "path": "/example",
        },
        "conceptualPath": Array [
          "operations",
          "/example",
          "get",
          "responses",
          "200",
        ],
        "jsonPath": "/paths/~1example/get/responses/200",
        "kind": "response",
      },
    },
  ],
  "next": Object {
    "info": Object {
      "title": "OpenAPI",
      "version": "0.0.0",
    },
    "openapi": "3.0.1",
    "paths": Object {
      "/example": Object {
        "get": Object {
          "responses": Object {
            "200": Object {
              "content": Object {
                "application/json": Object {
                  "schema": Object {
                    "properties": Object {
                      "snake_case": Object {
                        "properties": Object {
                          "notSNAKEcase": Object {
                            "type": "string",
                          },
                        },
                        "type": "object",
                      },
                    },
                    "type": "object",
                  },
                },
              },
              "description": "",
            },
          },
        },
      },
    },
  },
  "results": Array [
    Object {
      "change": Object {
        "added": Object {
          "flatSchema": Object {
            "type": "object",
          },
          "key": "snake_case",
          "required": false,
        },
        "changeType": "added",
        "location": Object {
          "conceptualLocation": Object {
            "inResponse": Object {
              "body": Object {
                "contentType": "application/json",
              },
              "statusCode": "200",
            },
            "jsonSchemaTrail": Array [
              "snake_case",
            ],
            "method": "get",
            "path": "/example",
          },
          "conceptualPath": Array [
            "operations",
            "/example",
            "get",
            "responses",
            "200",
            "application/json",
            "snake_case",
          ],
          "jsonPath": "/paths/~1example/get/responses/200/content/application~1json/schema/properties/snake_case",
          "kind": "field",
        },
      },
      "condition": "have snake case keys",
      "docsLink": undefined,
      "effectiveOnDate": undefined,
      "isMust": true,
      "isShould": false,
      "passed": true,
      "where": "added field: snake_case",
    },
    Object {
      "change": Object {
        "added": Object {
          "flatSchema": Object {
            "type": "string",
          },
          "key": "notSNAKEcase",
          "required": false,
        },
        "changeType": "added",
        "location": Object {
          "conceptualLocation": Object {
            "inResponse": Object {
              "body": Object {
                "contentType": "application/json",
              },
              "statusCode": "200",
            },
            "jsonSchemaTrail": Array [
              "snake_case",
              "notSNAKEcase",
            ],
            "method": "get",
            "path": "/example",
          },
          "conceptualPath": Array [
            "operations",
            "/example",
            "get",
            "responses",
            "200",
            "application/json",
            "snake_case",
            "notSNAKEcase",
          ],
          "jsonPath": "/paths/~1example/get/responses/200/content/application~1json/schema/properties/snake_case/properties/notSNAKEcase",
          "kind": "field",
        },
      },
      "condition": "have snake case keys",
      "docsLink": undefined,
<<<<<<< HEAD
      "error": "notSNAKEcase is not snake-case",
=======
      "effectiveOnDate": undefined,
      "error": "expected false to be truthy",
>>>>>>> 7d786c35
      "isMust": true,
      "isShould": false,
      "passed": false,
      "where": "added field: notSNAKEcase",
    },
  ],
}
`;

exports[`body properties key passes when snake case with more than one component 1`] = `
Object {
  "base": Object {
    "info": Object {
      "title": "OpenAPI",
      "version": "0.0.0",
    },
    "openapi": "3.0.1",
    "paths": Object {
      "/example": Object {
        "get": Object {
          "responses": Object {},
        },
      },
    },
  },
  "changelog": Array [
    Object {
      "added": Object {
        "contentType": "application/json",
        "flatSchema": Object {
          "type": "object",
        },
      },
      "changeType": "added",
      "location": Object {
        "conceptualLocation": Object {
          "inResponse": Object {
            "body": Object {
              "contentType": "application/json",
            },
            "statusCode": "200",
          },
          "method": "get",
          "path": "/example",
        },
        "conceptualPath": Array [
          "operations",
          "/example",
          "get",
          "responses",
          "200",
          "application/json",
        ],
        "jsonPath": "/paths/~1example/get/responses/200/content/application~1json",
        "kind": "body",
      },
    },
    Object {
      "added": Object {
        "flatSchema": Object {
          "type": "string",
        },
        "key": "is_snake_case",
        "required": false,
      },
      "changeType": "added",
      "location": Object {
        "conceptualLocation": Object {
          "inResponse": Object {
            "body": Object {
              "contentType": "application/json",
            },
            "statusCode": "200",
          },
          "jsonSchemaTrail": Array [
            "is_snake_case",
          ],
          "method": "get",
          "path": "/example",
        },
        "conceptualPath": Array [
          "operations",
          "/example",
          "get",
          "responses",
          "200",
          "application/json",
          "is_snake_case",
        ],
        "jsonPath": "/paths/~1example/get/responses/200/content/application~1json/schema/properties/is_snake_case",
        "kind": "field",
      },
    },
    Object {
      "added": Object {
        "description": "",
        "statusCode": 200,
      },
      "changeType": "added",
      "location": Object {
        "conceptualLocation": Object {
          "inResponse": Object {
            "statusCode": "200",
          },
          "method": "get",
          "path": "/example",
        },
        "conceptualPath": Array [
          "operations",
          "/example",
          "get",
          "responses",
          "200",
        ],
        "jsonPath": "/paths/~1example/get/responses/200",
        "kind": "response",
      },
    },
  ],
  "next": Object {
    "info": Object {
      "title": "OpenAPI",
      "version": "0.0.0",
    },
    "openapi": "3.0.1",
    "paths": Object {
      "/example": Object {
        "get": Object {
          "responses": Object {
            "200": Object {
              "content": Object {
                "application/json": Object {
                  "schema": Object {
                    "properties": Object {
                      "is_snake_case": Object {
                        "type": "string",
                      },
                    },
                    "type": "object",
                  },
                },
              },
              "description": "",
            },
          },
        },
      },
    },
  },
  "results": Array [
    Object {
      "change": Object {
        "added": Object {
          "flatSchema": Object {
            "type": "string",
          },
          "key": "is_snake_case",
          "required": false,
        },
        "changeType": "added",
        "location": Object {
          "conceptualLocation": Object {
            "inResponse": Object {
              "body": Object {
                "contentType": "application/json",
              },
              "statusCode": "200",
            },
            "jsonSchemaTrail": Array [
              "is_snake_case",
            ],
            "method": "get",
            "path": "/example",
          },
          "conceptualPath": Array [
            "operations",
            "/example",
            "get",
            "responses",
            "200",
            "application/json",
            "is_snake_case",
          ],
          "jsonPath": "/paths/~1example/get/responses/200/content/application~1json/schema/properties/is_snake_case",
          "kind": "field",
        },
      },
      "condition": "have snake case keys",
      "docsLink": undefined,
      "effectiveOnDate": undefined,
      "isMust": true,
      "isShould": false,
      "passed": true,
      "where": "added field: is_snake_case",
    },
  ],
}
`;

exports[`body properties key passes when snake case with one component 1`] = `
Object {
  "base": Object {
    "info": Object {
      "title": "OpenAPI",
      "version": "0.0.0",
    },
    "openapi": "3.0.1",
    "paths": Object {
      "/example": Object {
        "get": Object {
          "responses": Object {},
        },
      },
    },
  },
  "changelog": Array [
    Object {
      "added": Object {
        "contentType": "application/json",
        "flatSchema": Object {
          "type": "object",
        },
      },
      "changeType": "added",
      "location": Object {
        "conceptualLocation": Object {
          "inResponse": Object {
            "body": Object {
              "contentType": "application/json",
            },
            "statusCode": "200",
          },
          "method": "get",
          "path": "/example",
        },
        "conceptualPath": Array [
          "operations",
          "/example",
          "get",
          "responses",
          "200",
          "application/json",
        ],
        "jsonPath": "/paths/~1example/get/responses/200/content/application~1json",
        "kind": "body",
      },
    },
    Object {
      "added": Object {
        "flatSchema": Object {
          "type": "string",
        },
        "key": "technicallysnakecase",
        "required": false,
      },
      "changeType": "added",
      "location": Object {
        "conceptualLocation": Object {
          "inResponse": Object {
            "body": Object {
              "contentType": "application/json",
            },
            "statusCode": "200",
          },
          "jsonSchemaTrail": Array [
            "technicallysnakecase",
          ],
          "method": "get",
          "path": "/example",
        },
        "conceptualPath": Array [
          "operations",
          "/example",
          "get",
          "responses",
          "200",
          "application/json",
          "technicallysnakecase",
        ],
        "jsonPath": "/paths/~1example/get/responses/200/content/application~1json/schema/properties/technicallysnakecase",
        "kind": "field",
      },
    },
    Object {
      "added": Object {
        "description": "",
        "statusCode": 200,
      },
      "changeType": "added",
      "location": Object {
        "conceptualLocation": Object {
          "inResponse": Object {
            "statusCode": "200",
          },
          "method": "get",
          "path": "/example",
        },
        "conceptualPath": Array [
          "operations",
          "/example",
          "get",
          "responses",
          "200",
        ],
        "jsonPath": "/paths/~1example/get/responses/200",
        "kind": "response",
      },
    },
  ],
  "next": Object {
    "info": Object {
      "title": "OpenAPI",
      "version": "0.0.0",
    },
    "openapi": "3.0.1",
    "paths": Object {
      "/example": Object {
        "get": Object {
          "responses": Object {
            "200": Object {
              "content": Object {
                "application/json": Object {
                  "schema": Object {
                    "properties": Object {
                      "technicallysnakecase": Object {
                        "type": "string",
                      },
                    },
                    "type": "object",
                  },
                },
              },
              "description": "",
            },
          },
        },
      },
    },
  },
  "results": Array [
    Object {
      "change": Object {
        "added": Object {
          "flatSchema": Object {
            "type": "string",
          },
          "key": "technicallysnakecase",
          "required": false,
        },
        "changeType": "added",
        "location": Object {
          "conceptualLocation": Object {
            "inResponse": Object {
              "body": Object {
                "contentType": "application/json",
              },
              "statusCode": "200",
            },
            "jsonSchemaTrail": Array [
              "technicallysnakecase",
            ],
            "method": "get",
            "path": "/example",
          },
          "conceptualPath": Array [
            "operations",
            "/example",
            "get",
            "responses",
            "200",
            "application/json",
            "technicallysnakecase",
          ],
          "jsonPath": "/paths/~1example/get/responses/200/content/application~1json/schema/properties/technicallysnakecase",
          "kind": "field",
        },
      },
      "condition": "have snake case keys",
      "docsLink": undefined,
      "effectiveOnDate": undefined,
      "isMust": true,
      "isShould": false,
      "passed": true,
      "where": "added field: technicallysnakecase",
    },
  ],
}
`;<|MERGE_RESOLUTION|>--- conflicted
+++ resolved
@@ -591,12 +591,8 @@
       },
       "condition": "have snake case keys",
       "docsLink": undefined,
-<<<<<<< HEAD
+      "effectiveOnDate": undefined,
       "error": "not-snake-case is not snake-case",
-=======
-      "effectiveOnDate": undefined,
-      "error": "expected false to be truthy",
->>>>>>> 7d786c35
       "isMust": true,
       "isShould": false,
       "passed": false,
@@ -876,12 +872,8 @@
       },
       "condition": "have snake case keys",
       "docsLink": undefined,
-<<<<<<< HEAD
+      "effectiveOnDate": undefined,
       "error": "notSNAKEcase is not snake-case",
-=======
-      "effectiveOnDate": undefined,
-      "error": "expected false to be truthy",
->>>>>>> 7d786c35
       "isMust": true,
       "isShould": false,
       "passed": false,
